/*
 * Licensed to the Apache Software Foundation (ASF) under one or more
 * contributor license agreements.  See the NOTICE file distributed with
 * this work for additional information regarding copyright ownership.
 * The ASF licenses this file to You under the Apache License, Version 2.0
 * (the "License"); you may not use this file except in compliance with
 * the License.  You may obtain a copy of the License at
 *
 *     http://www.apache.org/licenses/LICENSE-2.0
 *
 * Unless required by applicable law or agreed to in writing, software
 * distributed under the License is distributed on an "AS IS" BASIS,
 * WITHOUT WARRANTIES OR CONDITIONS OF ANY KIND, either express or implied.
 * See the License for the specific language governing permissions and
 * limitations under the License.
 */
package org.apache.nifi.util;

import static java.util.Objects.requireNonNull;

import java.io.ByteArrayInputStream;
import java.io.IOException;
import java.io.InputStream;
import java.lang.annotation.Annotation;
import java.lang.reflect.InvocationTargetException;
import java.lang.reflect.Method;
import java.nio.charset.StandardCharsets;
import java.nio.file.Files;
import java.nio.file.Path;
import java.util.ArrayList;
import java.util.Collection;
import java.util.Collections;
import java.util.Comparator;
import java.util.HashMap;
import java.util.HashSet;
import java.util.List;
import java.util.Map;
import java.util.Set;
import java.util.concurrent.Callable;
import java.util.concurrent.ExecutorService;
import java.util.concurrent.Executors;
import java.util.concurrent.Future;
import java.util.concurrent.TimeUnit;
import java.util.concurrent.atomic.AtomicInteger;
import java.util.concurrent.atomic.AtomicLong;

import org.apache.nifi.annotation.behavior.TriggerSerially;
import org.apache.nifi.annotation.lifecycle.OnAdded;
import org.apache.nifi.annotation.lifecycle.OnConfigurationRestored;
import org.apache.nifi.annotation.lifecycle.OnDisabled;
import org.apache.nifi.annotation.lifecycle.OnEnabled;
import org.apache.nifi.annotation.lifecycle.OnRemoved;
import org.apache.nifi.annotation.lifecycle.OnScheduled;
import org.apache.nifi.annotation.lifecycle.OnShutdown;
import org.apache.nifi.annotation.lifecycle.OnStopped;
import org.apache.nifi.annotation.lifecycle.OnUnscheduled;
import org.apache.nifi.components.AllowableValue;
import org.apache.nifi.components.PropertyDescriptor;
import org.apache.nifi.components.ValidationContext;
import org.apache.nifi.components.ValidationResult;
import org.apache.nifi.components.state.StateManager;
import org.apache.nifi.controller.ConfigurationContext;
import org.apache.nifi.controller.ControllerService;
import org.apache.nifi.controller.queue.QueueSize;
import org.apache.nifi.flowfile.FlowFile;
import org.apache.nifi.flowfile.attributes.CoreAttributes;
import org.apache.nifi.processor.ProcessSessionFactory;
import org.apache.nifi.processor.Processor;
import org.apache.nifi.processor.Relationship;
import org.apache.nifi.provenance.ProvenanceEventRecord;
import org.apache.nifi.provenance.ProvenanceReporter;
import org.apache.nifi.reporting.InitializationException;
import org.apache.nifi.state.MockStateManager;
import org.junit.Assert;

public class StandardProcessorTestRunner implements TestRunner {

    private final Processor processor;
    private final MockProcessContext context;
    private final MockFlowFileQueue flowFileQueue;
    private final MockSessionFactory sessionFactory;
    private final SharedSessionState sharedState;
    private final AtomicLong idGenerator;
    private final boolean triggerSerially;
    private final MockStateManager processorStateManager;
    private final Map<String, MockStateManager> controllerServiceStateManagers = new HashMap<>();

    private int numThreads = 1;
    private final AtomicInteger invocations = new AtomicInteger(0);

    private static final Set<Class<? extends Annotation>> deprecatedTypeAnnotations = new HashSet<>();
    private static final Set<Class<? extends Annotation>> deprecatedMethodAnnotations = new HashSet<>();
    private final Map<String, MockProcessorLog> controllerServiceLoggers = new HashMap<>();
    private final MockProcessorLog logger;

    static {
        // do this in a separate method, just so that we can add a @SuppressWarnings annotation
        // because we want to indicate explicitly that we know that we are using deprecated
        // classes here.
        populateDeprecatedMethods();
    }

    StandardProcessorTestRunner(final Processor processor) {
        this.processor = processor;
        this.idGenerator = new AtomicLong(0L);
        this.sharedState = new SharedSessionState(processor, idGenerator);
        this.flowFileQueue = sharedState.getFlowFileQueue();
        this.sessionFactory = new MockSessionFactory(sharedState, processor);
        this.processorStateManager = new MockStateManager(processor);
        this.context = new MockProcessContext(processor, processorStateManager);

        detectDeprecatedAnnotations(processor);

        final MockProcessorInitializationContext mockInitContext = new MockProcessorInitializationContext(processor, context);
        processor.initialize(mockInitContext);
        logger =  mockInitContext.getLogger();

        try {
            ReflectionUtils.invokeMethodsWithAnnotation(OnAdded.class, processor);
        } catch (final Exception e) {
            Assert.fail("Could not invoke methods annotated with @OnAdded annotation due to: " + e);
        }

        triggerSerially = null != processor.getClass().getAnnotation(TriggerSerially.class);

        ReflectionUtils.quietlyInvokeMethodsWithAnnotation(OnConfigurationRestored.class, processor);
    }

    @SuppressWarnings("deprecation")
    private static void populateDeprecatedMethods() {
        deprecatedTypeAnnotations.add(org.apache.nifi.processor.annotation.CapabilityDescription.class);
        deprecatedTypeAnnotations.add(org.apache.nifi.processor.annotation.EventDriven.class);
        deprecatedTypeAnnotations.add(org.apache.nifi.processor.annotation.SideEffectFree.class);
        deprecatedTypeAnnotations.add(org.apache.nifi.processor.annotation.SupportsBatching.class);
        deprecatedTypeAnnotations.add(org.apache.nifi.processor.annotation.Tags.class);
        deprecatedTypeAnnotations.add(org.apache.nifi.processor.annotation.TriggerWhenEmpty.class);
        deprecatedTypeAnnotations.add(org.apache.nifi.processor.annotation.TriggerWhenAnyDestinationAvailable.class);
        deprecatedTypeAnnotations.add(org.apache.nifi.processor.annotation.TriggerSerially.class);

        deprecatedMethodAnnotations.add(org.apache.nifi.processor.annotation.OnRemoved.class);
        deprecatedMethodAnnotations.add(org.apache.nifi.processor.annotation.OnAdded.class);
        deprecatedMethodAnnotations.add(org.apache.nifi.processor.annotation.OnScheduled.class);
        deprecatedMethodAnnotations.add(org.apache.nifi.processor.annotation.OnShutdown.class);
        deprecatedMethodAnnotations.add(org.apache.nifi.processor.annotation.OnStopped.class);
        deprecatedMethodAnnotations.add(org.apache.nifi.processor.annotation.OnUnscheduled.class);
    }

    private static void detectDeprecatedAnnotations(final Processor processor) {
        for (final Class<? extends Annotation> annotationClass : deprecatedTypeAnnotations) {
            if (processor.getClass().isAnnotationPresent(annotationClass)) {
                Assert.fail("Processor is using deprecated Annotation " + annotationClass.getCanonicalName());
            }
        }

        for (final Class<? extends Annotation> annotationClass : deprecatedMethodAnnotations) {
            for (final Method method : processor.getClass().getMethods()) {
                if (method.isAnnotationPresent(annotationClass)) {
                    Assert.fail("Processor is using deprecated Annotation " + annotationClass.getCanonicalName() + " for method " + method);
                }
            }
        }

    }

    @Override
    public void setValidateExpressionUsage(final boolean validate) {
        context.setValidateExpressionUsage(validate);
    }

    @Override
    public Processor getProcessor() {
        return processor;
    }

    @Override
    public MockProcessContext getProcessContext() {
        return context;
    }

    @Override
    public void run() {
        run(1);
    }

    @Override
    public void run(int iterations) {
        run(iterations, true);
    }

    @Override
    public void run(final int iterations, final boolean stopOnFinish) {
        run(iterations, stopOnFinish, true);
    }

    @Override
    public void run(final int iterations, final boolean stopOnFinish, final boolean initialize) {
        run(iterations, stopOnFinish, initialize, 5000);
    }

    @Override
    public void run(final int iterations, final boolean stopOnFinish, final boolean initialize, final long runWait) {
        if (iterations < 1) {
            throw new IllegalArgumentException();
        }

        context.assertValid();
        context.enableExpressionValidation();
        try {
            if (initialize) {
                try {
                    ReflectionUtils.invokeMethodsWithAnnotation(OnScheduled.class, processor, context);
                } catch (final Exception e) {
                    e.printStackTrace();
                    Assert.fail("Could not invoke methods annotated with @OnScheduled annotation due to: " + e);
                }
            }

            final ExecutorService executorService = Executors.newFixedThreadPool(numThreads);
            @SuppressWarnings("unchecked")
            final Future<Throwable>[] futures = new Future[iterations];
            for (int i = 0; i < iterations; i++) {
                final Future<Throwable> future = executorService.submit(new RunProcessor());
                futures[i] = future;
            }

            executorService.shutdown();
            try {
                executorService.awaitTermination(runWait, TimeUnit.MILLISECONDS);
            } catch (final InterruptedException e1) {
            }

            int finishedCount = 0;
            boolean unscheduledRun = false;
            for (final Future<Throwable> future : futures) {
                try {
                    final Throwable thrown = future.get(); // wait for the result
                    if (thrown != null) {
                        throw new AssertionError(thrown);
                    }

                    if (++finishedCount == 1) {
                        unscheduledRun = true;
                        try {
                            ReflectionUtils.invokeMethodsWithAnnotation(OnUnscheduled.class, processor, context);
                        } catch (final Exception e) {
                            Assert.fail("Could not invoke methods annotated with @OnUnscheduled annotation due to: " + e);
                        }
                    }
                } catch (final Exception e) {
                }
            }

            if (!unscheduledRun) {
                try {
                    ReflectionUtils.invokeMethodsWithAnnotation(OnUnscheduled.class, processor, context);
                } catch (final Exception e) {
                    Assert.fail("Could not invoke methods annotated with @OnUnscheduled annotation due to: " + e);
                }
            }

            if (stopOnFinish) {
                try {
                    ReflectionUtils.invokeMethodsWithAnnotation(OnStopped.class, processor, context);
                } catch (final Exception e) {
                    Assert.fail("Could not invoke methods annotated with @OnStopped annotation due to: " + e);
                }
            }
        } finally {
            context.disableExpressionValidation();
        }
    }

    @Override
    public void shutdown() {
        try {
            ReflectionUtils.invokeMethodsWithAnnotation(OnShutdown.class, processor);
        } catch (final Exception e) {
            Assert.fail("Could not invoke methods annotated with @OnShutdown annotation due to: " + e);
        }
    }

    private class RunProcessor implements Callable<Throwable> {

        @Override
        public Throwable call() throws Exception {
            invocations.incrementAndGet();
            try {
                processor.onTrigger(context, sessionFactory);
            } catch (final Throwable t) {
                return t;
            }

            return null;
        }
    }

    @Override
    public ProcessSessionFactory getProcessSessionFactory() {
        return sessionFactory;
    }

    @Override
    public void assertAllFlowFilesTransferred(final String relationship) {
        for (final MockProcessSession session : sessionFactory.getCreatedSessions()) {
            session.assertAllFlowFilesTransferred(relationship);
        }
    }

    @Override
    public void assertAllFlowFilesTransferred(final Relationship relationship) {
        for (final MockProcessSession session : sessionFactory.getCreatedSessions()) {
            session.assertAllFlowFilesTransferred(relationship);
        }
    }

    @Override
    public void assertAllFlowFilesTransferred(final String relationship, final int count) {
        assertAllFlowFilesTransferred(relationship);
        assertTransferCount(relationship, count);
    }

    @Override
    public void assertAllFlowFilesTransferred(final Relationship relationship, final int count) {
        assertAllFlowFilesTransferred(relationship);
        assertTransferCount(relationship, count);
    }

    @Override
    public void assertTransferCount(final Relationship relationship, final int count) {
        Assert.assertEquals(count, getFlowFilesForRelationship(relationship).size());
    }

    @Override
    public void assertTransferCount(final String relationship, final int count) {
        Assert.assertEquals(count, getFlowFilesForRelationship(relationship).size());
    }

    @Override
    public void assertValid() {
        context.assertValid();
    }

    @Override
    public void assertNotValid() {
        Assert.assertFalse("Processor appears to be valid but expected it to be invalid", context.isValid());
    }

    @Override
    public boolean isQueueEmpty() {
        return flowFileQueue.isEmpty();
    }

    @Override
    public void assertQueueEmpty() {
        Assert.assertTrue(flowFileQueue.isEmpty());
    }

    @Override
    public void assertQueueNotEmpty() {
        Assert.assertFalse(flowFileQueue.isEmpty());
    }

    @Override
    public void clearTransferState() {
        for (final MockProcessSession session : sessionFactory.getCreatedSessions()) {
            session.clearTransferState();
        }
    }

    @Override
    public void enqueue(final FlowFile... flowFiles) {
        for (final FlowFile flowFile : flowFiles) {
            flowFileQueue.offer((MockFlowFile) flowFile);
        }
    }

    @Override
    public void enqueue(final Path path) throws IOException {
        enqueue(path, new HashMap<String, String>());
    }

    @Override
    public void enqueue(final Path path, final Map<String, String> attributes) throws IOException {
        final Map<String, String> modifiedAttributes = new HashMap<>(attributes);
        if (!modifiedAttributes.containsKey(CoreAttributes.FILENAME.key())) {
            modifiedAttributes.put(CoreAttributes.FILENAME.key(), path.toFile().getName());
        }
        try (final InputStream in = Files.newInputStream(path)) {
            enqueue(in, modifiedAttributes);
        }
    }

    @Override
    public void enqueue(final byte[] data) {
        enqueue(data, new HashMap<String, String>());
    }

    @Override
    public void enqueue(final String data) {
        enqueue(data.getBytes(StandardCharsets.UTF_8), Collections.<String, String> emptyMap());
    }

    @Override
    public void enqueue(final byte[] data, final Map<String, String> attributes) {
        enqueue(new ByteArrayInputStream(data), attributes);
    }

    @Override
    public void enqueue(final String data, final Map<String, String> attributes) {
        enqueue(data.getBytes(StandardCharsets.UTF_8), attributes);
    }


    @Override
    public void enqueue(final InputStream data) {
        enqueue(data, new HashMap<String, String>());
    }

    @Override
    public void enqueue(final InputStream data, final Map<String, String> attributes) {
        final MockProcessSession session = new MockProcessSession(new SharedSessionState(processor, idGenerator), processor);
        MockFlowFile flowFile = session.create();
        flowFile = session.importFrom(data, flowFile);
        flowFile = session.putAllAttributes(flowFile, attributes);
        enqueue(flowFile);
    }

    @Override
    public byte[] getContentAsByteArray(final MockFlowFile flowFile) {
        return flowFile.getData();
    }

    @Override
    public List<MockFlowFile> getFlowFilesForRelationship(final String relationship) {
        final Relationship rel = new Relationship.Builder().name(relationship).build();
        return getFlowFilesForRelationship(rel);
    }

    @Override
    public List<MockFlowFile> getFlowFilesForRelationship(final Relationship relationship) {
        final List<MockFlowFile> flowFiles = new ArrayList<>();
        for (final MockProcessSession session : sessionFactory.getCreatedSessions()) {
            flowFiles.addAll(session.getFlowFilesForRelationship(relationship));
        }

        Collections.sort(flowFiles, new Comparator<MockFlowFile>() {
            @Override
            public int compare(final MockFlowFile o1, final MockFlowFile o2) {
                return Long.compare(o1.getCreationTime(), o2.getCreationTime());
            }
        });

        return flowFiles;
    }

    /**
     * @deprecated The ProvenanceReporter should not be accessed through the test runner, as it does not expose the events that were emitted.
     */
    @Override
    @Deprecated
    public ProvenanceReporter getProvenanceReporter() {
        return sharedState.getProvenanceReporter();
    }

    @Override
    public QueueSize getQueueSize() {
        return flowFileQueue.size();
    }

    @Override
    public Long getCounterValue(final String name) {
        return sharedState.getCounterValue(name);
    }

    @Override
    public int getRemovedCount() {
        int count = 0;
        for (final MockProcessSession session : sessionFactory.getCreatedSessions()) {
            count += session.getRemovedCount();
        }

        return count;
    }

    @Override
    public void setAnnotationData(final String annotationData) {
        context.setAnnotationData(annotationData);
    }

    @Override
    public ValidationResult setProperty(final String propertyName, final String propertyValue) {
        return context.setProperty(propertyName, propertyValue);
    }

    @Override
    public ValidationResult setProperty(final PropertyDescriptor descriptor, final String value) {
        return context.setProperty(descriptor, value);
    }

    @Override
    public ValidationResult setProperty(final PropertyDescriptor descriptor, final AllowableValue value) {
        return context.setProperty(descriptor, value.getValue());
    }

    @Override
    public void setThreadCount(final int threadCount) {
        if (threadCount > 1 && triggerSerially) {
            Assert.fail("Cannot set thread-count higher than 1 because the processor is triggered serially");
        }

        this.numThreads = threadCount;
    }

    @Override
    public int getThreadCount() {
        return numThreads;
    }

    @Override
    public void setRelationshipAvailable(final Relationship relationship) {
        final Set<Relationship> unavailable = new HashSet<>(context.getUnavailableRelationships());
        unavailable.remove(relationship);
        context.setUnavailableRelationships(unavailable);
    }

    @Override
    public void setRelationshipAvailable(final String relationshipName) {
        setRelationshipAvailable(new Relationship.Builder().name(relationshipName).build());
    }

    @Override
    public void setRelationshipUnavailable(final Relationship relationship) {
        final Set<Relationship> unavailable = new HashSet<>(context.getUnavailableRelationships());
        unavailable.add(relationship);
        context.setUnavailableRelationships(unavailable);
    }

    @Override
    public void setRelationshipUnavailable(final String relationshipName) {
        setRelationshipUnavailable(new Relationship.Builder().name(relationshipName).build());
    }

    @Override
    public void setIncomingConnection(boolean hasIncomingConnection) {
        context.setIncomingConnection(hasIncomingConnection);
    }

    @Override
    public void setNonLoopConnection(final boolean hasNonLoopConnection) {
        context.setNonLoopConnection(hasNonLoopConnection);
    }

    @Override
    public void addConnection(Relationship relationship) {
        context.addConnection(relationship);
    }

    @Override
    public void addConnection(String relationshipName) {
        addConnection(new Relationship.Builder().name(relationshipName).build());
    }

    @Override
    public void removeConnection(Relationship relationship) {
        context.removeConnection(relationship);
    }

    @Override
    public void removeConnection(String relationshipName) {
        removeConnection(new Relationship.Builder().name(relationshipName).build());
    }

    @Override
    public void addControllerService(final String identifier, final ControllerService service) throws InitializationException {
        addControllerService(identifier, service, new HashMap<String, String>());
    }

    @Override
    public void addControllerService(final String identifier, final ControllerService service, final Map<String, String> properties) throws InitializationException {
        // hold off on failing due to deprecated annotation for now... will introduce later.
        // for ( final Method method : service.getClass().getMethods() ) {
        // if ( method.isAnnotationPresent(org.apache.nifi.controller.annotation.OnConfigured.class) ) {
        // Assert.fail("Controller Service " + service + " is using deprecated Annotation " + org.apache.nifi.controller.annotation.OnConfigured.class + " for method " + method);
        // }
        // }

<<<<<<< HEAD
        final MockProcessorLog logger = new MockProcessorLog(identifier, service);
        controllerServiceLoggers.put(identifier, logger);
        final MockControllerServiceInitializationContext initContext = new MockControllerServiceInitializationContext(requireNonNull(service), requireNonNull(identifier), logger);
=======
        final ComponentLog logger = new MockProcessorLog(identifier, service);
        final MockStateManager serviceStateManager = new MockStateManager(service);
        controllerServiceStateManagers.put(identifier, serviceStateManager);
        final MockControllerServiceInitializationContext initContext = new MockControllerServiceInitializationContext(requireNonNull(service), requireNonNull(identifier), logger, serviceStateManager);
>>>>>>> 16f18524
        initContext.addControllerServices(context);
        service.initialize(initContext);

        final Map<PropertyDescriptor, String> resolvedProps = new HashMap<>();
        for (final Map.Entry<String, String> entry : properties.entrySet()) {
            resolvedProps.put(service.getPropertyDescriptor(entry.getKey()), entry.getValue());
        }

        try {
            ReflectionUtils.invokeMethodsWithAnnotation(OnAdded.class, service);
        } catch (final InvocationTargetException | IllegalAccessException | IllegalArgumentException e) {
            throw new InitializationException(e);
        }

        context.addControllerService(identifier, service, resolvedProps, null);
    }

    @Override
    public void assertNotValid(final ControllerService service) {
        final StateManager serviceStateManager = controllerServiceStateManagers.get(service.getIdentifier());
        if (serviceStateManager == null) {
            throw new IllegalStateException("Controller Service has not been added to this TestRunner via the #addControllerService method");
        }

        final ValidationContext validationContext = new MockValidationContext(context, serviceStateManager).getControllerServiceValidationContext(service);
        final Collection<ValidationResult> results = context.getControllerService(service.getIdentifier()).validate(validationContext);

        for (final ValidationResult result : results) {
            if (!result.isValid()) {
                return;
            }
        }

        Assert.fail("Expected Controller Service " + service + " to be invalid but it is valid");
    }

    @Override
    public void assertValid(final ControllerService service) {
        final StateManager serviceStateManager = controllerServiceStateManagers.get(service.getIdentifier());
        if (serviceStateManager == null) {
            throw new IllegalStateException("Controller Service has not been added to this TestRunner via the #addControllerService method");
        }

        final ValidationContext validationContext = new MockValidationContext(context, serviceStateManager).getControllerServiceValidationContext(service);
        final Collection<ValidationResult> results = context.getControllerService(service.getIdentifier()).validate(validationContext);

        for (final ValidationResult result : results) {
            if (!result.isValid()) {
                Assert.fail("Expected Controller Service to be valid but it is invalid due to: " + result.toString());
            }
        }
    }

    @Override
    public void disableControllerService(final ControllerService service) {
        final ControllerServiceConfiguration configuration = context.getConfiguration(service.getIdentifier());
        if (configuration == null) {
            throw new IllegalArgumentException("Controller Service " + service + " is not known");
        }

        if (!configuration.isEnabled()) {
            throw new IllegalStateException("Controller service " + service + " cannot be disabled because it is not enabled");
        }

        try {
            ReflectionUtils.invokeMethodsWithAnnotation(OnDisabled.class, service);
        } catch (final Exception e) {
            e.printStackTrace();
            Assert.fail("Failed to disable Controller Service " + service + " due to " + e);
        }

        configuration.setEnabled(false);
    }

    @Override
    public void enableControllerService(final ControllerService service) {
        final ControllerServiceConfiguration configuration = context.getConfiguration(service.getIdentifier());
        if (configuration == null) {
            throw new IllegalArgumentException("Controller Service " + service + " is not known");
        }

        if (configuration.isEnabled()) {
            throw new IllegalStateException("Cannot enable Controller Service " + service + " because it is not disabled");
        }

        try {
            final ConfigurationContext configContext = new MockConfigurationContext(service, configuration.getProperties(), context);
            ReflectionUtils.invokeMethodsWithAnnotation(OnEnabled.class, service, configContext);
        } catch (final InvocationTargetException ite) {
            ite.getCause().printStackTrace();
            Assert.fail("Failed to enable Controller Service " + service + " due to " + ite.getCause());
        } catch (final Exception e) {
            e.printStackTrace();
            Assert.fail("Failed to enable Controller Service " + service + " due to " + e);
        }

        configuration.setEnabled(true);
    }

    @Override
    public boolean isControllerServiceEnabled(final ControllerService service) {
        final ControllerServiceConfiguration configuration = context.getConfiguration(service.getIdentifier());
        if (configuration == null) {
            throw new IllegalArgumentException("Controller Service " + service + " is not known");
        }

        return configuration.isEnabled();
    }

    @Override
    public void removeControllerService(final ControllerService service) {
        disableControllerService(service);

        try {
            ReflectionUtils.invokeMethodsWithAnnotation(OnRemoved.class, service);
        } catch (final Exception e) {
            e.printStackTrace();
            Assert.fail("Failed to remove Controller Service " + service + " due to " + e);
        }

        context.removeControllerService(service);
    }

    @Override
    public void setAnnotationData(final ControllerService service, final String annotationData) {
        final ControllerServiceConfiguration configuration = getConfigToUpdate(service);
        configuration.setAnnotationData(annotationData);
    }

    private ControllerServiceConfiguration getConfigToUpdate(final ControllerService service) {
        final ControllerServiceConfiguration configuration = context.getConfiguration(service.getIdentifier());
        if (configuration == null) {
            throw new IllegalArgumentException("Controller Service " + service + " is not known");
        }

        if (configuration.isEnabled()) {
            throw new IllegalStateException("Controller service " + service + " cannot be modified because it is not disabled");
        }

        return configuration;
    }

    @Override
    public ValidationResult setProperty(final ControllerService service, final PropertyDescriptor property, final AllowableValue value) {
        return setProperty(service, property, value.getValue());
    }

    @Override
    public ValidationResult setProperty(final ControllerService service, final PropertyDescriptor property, final String value) {
        final MockStateManager serviceStateManager = controllerServiceStateManagers.get(service.getIdentifier());
        if (serviceStateManager == null) {
            throw new IllegalStateException("Controller service " + service + " has not been added to this TestRunner via the #addControllerService method");
        }

        final ControllerServiceConfiguration configuration = getConfigToUpdate(service);
        final Map<PropertyDescriptor, String> curProps = configuration.getProperties();
        final Map<PropertyDescriptor, String> updatedProps = new HashMap<>(curProps);

        final ValidationContext validationContext = new MockValidationContext(context, serviceStateManager).getControllerServiceValidationContext(service);
        final ValidationResult validationResult = property.validate(value, validationContext);

        updatedProps.put(property, value);
        configuration.setProperties(updatedProps);

        return validationResult;
    }

    @Override
    public ValidationResult setProperty(final ControllerService service, final String propertyName, final String value) {
        final PropertyDescriptor descriptor = service.getPropertyDescriptor(propertyName);
        if (descriptor == null) {
            return new ValidationResult.Builder()
                .input(propertyName)
                .explanation(propertyName + " is not a known Property for Controller Service " + service)
                .subject("Invalid property")
                .valid(false)
                .build();
        }
        return setProperty(service, descriptor, value);
    }

    @Override
    public ControllerService getControllerService(final String identifier) {
        return context.getControllerService(identifier);
    }

    @Override
    public <T extends ControllerService> T getControllerService(final String identifier, final Class<T> serviceType) {
        final ControllerService service = context.getControllerService(identifier);
        return serviceType.cast(service);
    }

    @Override
    public boolean removeProperty(PropertyDescriptor descriptor) {
        return context.removeProperty(descriptor);
    }

    @Override
    public List<ProvenanceEventRecord> getProvenanceEvents() {
        return sharedState.getProvenanceEvents();
    }

    @Override
    public void clearProvenanceEvents() {
        sharedState.clearProvenanceEvents();
    }

<<<<<<< HEAD
    public MockProcessorLog getLogger() {
        return logger;
    }

    public MockProcessorLog getControllerServiceLogger(final String identifier) {
        return controllerServiceLoggers.get(identifier);
    }

=======
    @Override
    public MockStateManager getStateManager() {
        return processorStateManager;
    }

    /**
     * Returns the State Manager for the given Controller Service.
     *
     * @param controllerService the Controller Service whose State Manager should be returned
     * @return the State Manager for the given Controller Service
     */
    @Override
    public MockStateManager getStateManager(final ControllerService controllerService) {
        return controllerServiceStateManagers.get(controllerService.getIdentifier());
    }
>>>>>>> 16f18524
}<|MERGE_RESOLUTION|>--- conflicted
+++ resolved
@@ -584,16 +584,11 @@
         // }
         // }
 
-<<<<<<< HEAD
         final MockProcessorLog logger = new MockProcessorLog(identifier, service);
         controllerServiceLoggers.put(identifier, logger);
-        final MockControllerServiceInitializationContext initContext = new MockControllerServiceInitializationContext(requireNonNull(service), requireNonNull(identifier), logger);
-=======
-        final ComponentLog logger = new MockProcessorLog(identifier, service);
         final MockStateManager serviceStateManager = new MockStateManager(service);
+        final MockControllerServiceInitializationContext initContext = new MockControllerServiceInitializationContext(requireNonNull(service), requireNonNull(identifier), logger, serviceStateManager);
         controllerServiceStateManagers.put(identifier, serviceStateManager);
-        final MockControllerServiceInitializationContext initContext = new MockControllerServiceInitializationContext(requireNonNull(service), requireNonNull(identifier), logger, serviceStateManager);
->>>>>>> 16f18524
         initContext.addControllerServices(context);
         service.initialize(initContext);
 
@@ -801,16 +796,6 @@
         sharedState.clearProvenanceEvents();
     }
 
-<<<<<<< HEAD
-    public MockProcessorLog getLogger() {
-        return logger;
-    }
-
-    public MockProcessorLog getControllerServiceLogger(final String identifier) {
-        return controllerServiceLoggers.get(identifier);
-    }
-
-=======
     @Override
     public MockStateManager getStateManager() {
         return processorStateManager;
@@ -826,5 +811,13 @@
     public MockStateManager getStateManager(final ControllerService controllerService) {
         return controllerServiceStateManagers.get(controllerService.getIdentifier());
     }
->>>>>>> 16f18524
+
+    public MockProcessorLog getLogger() {
+        return logger;
+    }
+
+    public MockProcessorLog getControllerServiceLogger(final String identifier) {
+        return controllerServiceLoggers.get(identifier);
+    }
+
 }